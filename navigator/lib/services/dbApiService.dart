import 'dart:convert';
import 'package:navigator/models/dateAndTime.dart';
import 'package:navigator/models/journey.dart';
import 'package:navigator/models/journeySettings.dart';
import 'package:navigator/models/location.dart';
import 'package:navigator/models/station.dart';
import 'package:http/http.dart' as http;
import 'package:navigator/env/env.dart';
import 'package:navigator/models/leg.dart';
import 'package:geocoding/geocoding.dart' as geo;

class dbApiService {
  final base_url = Env.api_url;

  Future<List<Journey>> fetchJourneysByLocation(
      Location from,
      Location to,
      DateAndTime when,
      bool departure,
      JourneySettings? journeySettings,
      ) async {
    final queryParams = <String, String>{};

    // Helper to build address string as "City, Street HouseNumber"
    String buildAddress(geo.Placemark placemark) {
      final city = placemark.locality ?? '';
      final street = placemark.street ?? '';
      return city.isNotEmpty && street.isNotEmpty ? '$city, $street' : city + street;
    }

    // FROM handling
    if ((from.type == 'station' || from.type == 'stop') && (from.id.isNotEmpty)) {
      queryParams['from'] = from.id;
    } else {
      queryParams['from.latitude'] = from.latitude.toString();
    }
    queryParams['from.longitude'] = from.longitude.toString();

    try {
      final placemarks = await geo.placemarkFromCoordinates(from.latitude, from.longitude);
      if (placemarks.isNotEmpty) {
        queryParams['from.address'] = buildAddress(placemarks.first);
      }
    } catch (e) {
      print('Error getting address for from location: $e');
    }

    // TO handling
    if ((to.type == 'station' || to.type == 'stop') && (to.id.isNotEmpty)) {
      queryParams['to'] = to.id;
    } else {
      queryParams['to.latitude'] = to.latitude.toString();
    }
    queryParams['to.longitude'] = to.longitude.toString();

    try {
      final placemarks = await geo.placemarkFromCoordinates(to.latitude, to.longitude);
      if (placemarks.isNotEmpty) {
        queryParams['to.address'] = buildAddress(placemarks.first);
      }
    } catch (e) {
      print('Error getting address for to location: $e');
    }

    // Time handling
    final timeParam = when.ISO8601String();
    if (departure) {
      queryParams['departure'] = timeParam;
    } else {
      queryParams['arrival'] = timeParam;
    }

    // Add Settings parameters
    final serviceParams = journeySettings?.toJson();
    serviceParams?.forEach((key, value) {
      if (value != null) {
        queryParams[key] = value.toString();
      }
    });

    queryParams['results'] = '3';

    final uri = Uri.http(base_url, '/journeys', queryParams);
    print('Request URI: $uri');

    try {
      final response = await http.get(uri);
      print('Response status: ${response.statusCode}');
      print('Response body: ${response.body}');

      if (response.statusCode == 200) {
        final data = jsonDecode(utf8.decode(response.bodyBytes));

        // Check if journeys key exists and is not null
        if (data['journeys'] == null) {
          print('No journeys found in response');
          return [];
        }

        // Use the parseAndSort method to parse and sort journeys by actual departure time
        return Journey.parseAndSort(data['journeys']);
      } else {
        print('HTTP Error: ${response.statusCode}');
        print('Response body: ${response.body}');
        throw Exception('Failed to load journeys: ${response.statusCode}');
      }
    } catch (e, stackTrace) {
      print('Exception in fetchJourneysByLocation: $e');
      print('Stack trace: $stackTrace');
      rethrow;
    }
  }

<<<<<<< HEAD
=======
  Future<Journey> refreshJourney(Journey journey) async {
    final encodedToken = Uri.encodeComponent(journey.refreshToken);
    final url = 'http://$base_url/journeys/$encodedToken?polylines=true';
    final uri = Uri.parse(url);

    print('Refreshing journey with token: ${journey.refreshToken}');
    print('Final URI: $uri');

    try {
      final response = await http.get(uri);

      print('Response status: ${response.statusCode}');
      print('Response body: ${response.body}');

      if (response.statusCode == 200) {
        final data = jsonDecode(utf8.decode(response.bodyBytes));

        if (data is Map<String, dynamic>) {
          final journeyJson = data['journey'];

          return Journey.parseSingleJourneyResponse(journeyJson);
        } else {
          throw FormatException('Unexpected response format: expected a JSON object.');
        }
      } else {
        throw HttpException(
          'Failed to refresh journey. Status code: ${response.statusCode}',
          uri: uri,
        );
      }
    } catch (e, stackTrace) {
      print('Exception in refreshJourney: $e');
      print('Stack trace: $stackTrace');
      throw Exception('Could not refresh journey: $e');
    }
  }

>>>>>>> 156d180d
  Future<List<Location>> fetchLocations(String query) async {
    final uri = Uri.http(base_url, '/locations', {
      'poi': 'false',
      'addresses': 'true',
      'query': query,
    });

    try {
      final response = await http.get(uri);

      if (response.statusCode == 200) {
        final data = jsonDecode(utf8.decode(response.bodyBytes));
        print('Locations response: ${jsonEncode(data)}');

        return (data as List)
            .where((item) => item != null && (
            (item['id'] != null && item['id'].toString().toLowerCase() != 'null') ||
                (item['type'] != 'station' && item['latitude'] != null && item['longitude'] != null)
        ))
            .map<Location>((item) {
          try {
            if (item['type'] == 'station' || item['type'] == 'stop') {
              // Use Station.fromJson which now properly handles RIL100 IDs
              return Station.fromJson(item);
            } else {
              return Location.fromJson(item);
            }
          } catch (e) {
            print('Error parsing location item: $e');
            print('Item: $item');
            
            // Enhanced fallback for stations/stops to preserve RIL100 IDs if possible
            if (item['type'] == 'station' || item['type'] == 'stop') {
              try {
                // Try to create a Station with available data
                final location = item['location'];
                final products = item['products'];
                
                // Parse RIL100 IDs if available
                List<String> ril100Ids = [];
                if (item['ril100Ids'] != null) {
                  ril100Ids = List<String>.from(item['ril100Ids']);
                } else if (item['station']?['ril100Ids'] != null) {
                  ril100Ids = List<String>.from(item['station']['ril100Ids']);
                }
                
                return Station(
                  id: item['id']?.toString() ?? '',
                  name: item['name']?.toString() ?? 'Unknown',
                  type: item['type']?.toString() ?? 'station',
                  latitude: location?['latitude']?.toDouble() ?? item['latitude']?.toDouble() ?? 0.0,
                  longitude: location?['longitude']?.toDouble() ?? item['longitude']?.toDouble() ?? 0.0,
                  nationalExpress: products?['nationalExpress'] ?? false,
                  national: products?['national'] ?? false,
                  regional: products?['regional'] ?? false,
                  regionalExpress: products?['regionalExpress'] ?? false,
                  suburban: products?['suburban'] ?? false,
                  bus: products?['bus'] ?? false,
                  ferry: products?['ferry'] ?? false,
                  subway: products?['subway'] ?? false,
                  tram: products?['tram'] ?? false,
                  taxi: products?['taxi'] ?? false,
                  ril100Ids: ril100Ids,
                );
              } catch (stationError) {
                print('Failed to create Station fallback: $stationError');
                // Fall back to basic Location if Station creation fails
                return Location(
                  id: item['id']?.toString() ?? '',
                  name: item['name']?.toString() ?? 'Unknown',
                  type: item['type']?.toString() ?? 'unknown',
                  latitude: item['location']?['latitude']?.toDouble() ?? item['latitude']?.toDouble(),
                  longitude: item['location']?['longitude']?.toDouble() ?? item['longitude']?.toDouble(),
                  address: null,
                );
              }
            } else {
              // Return a basic location for non-station items
              return Location(
                id: item['id']?.toString() ?? '',
                name: item['name']?.toString() ?? 'Unknown',
                type: item['type']?.toString() ?? 'unknown',
                latitude: item['location']?['latitude']?.toDouble() ?? item['latitude']?.toDouble(),
                longitude: item['location']?['longitude']?.toDouble() ?? item['longitude']?.toDouble(),
                address: null,
              );
            }
          }
        }).toList();
      } else {
        throw Exception('Failed to load locations: ${response.statusCode}');
      }
    } catch (e) {
      print('Exception in fetchLocations: $e');
      rethrow;
    }
  }
}<|MERGE_RESOLUTION|>--- conflicted
+++ resolved
@@ -8,6 +8,8 @@
 import 'package:navigator/env/env.dart';
 import 'package:navigator/models/leg.dart';
 import 'package:geocoding/geocoding.dart' as geo;
+import 'dart:convert';
+import 'dart:io';
 
 class dbApiService {
   final base_url = Env.api_url;
@@ -111,8 +113,6 @@
     }
   }
 
-<<<<<<< HEAD
-=======
   Future<Journey> refreshJourney(Journey journey) async {
     final encodedToken = Uri.encodeComponent(journey.refreshToken);
     final url = 'http://$base_url/journeys/$encodedToken?polylines=true';
@@ -150,7 +150,6 @@
     }
   }
 
->>>>>>> 156d180d
   Future<List<Location>> fetchLocations(String query) async {
     final uri = Uri.http(base_url, '/locations', {
       'poi': 'false',
