<<<<<<< HEAD
=======
import 'dart:async';
import 'dart:math' as math;
import 'package:dotted_border/dotted_border.dart';
>>>>>>> 156d180d
import 'package:flutter/material.dart';
import 'package:flutter_map/flutter_map.dart';
import 'package:latlong2/latlong.dart';
<<<<<<< HEAD
import 'package:navigator/pages/page_models/journey_page.dart';
=======
import 'package:navigator/models/journey.dart';
import 'package:navigator/models/leg.dart';
import 'package:navigator/models/location.dart';
import 'package:navigator/models/remark.dart';
import 'package:navigator/pages/page_models/journey_page.dart';
import 'dart:convert';
import 'package:navigator/models/station.dart';

import 'package:navigator/services/overpassApi.dart';
import 'package:navigator/services/overpassApi.dart' as overpassApi;
>>>>>>> 156d180d

class JourneyPageAndroid extends StatefulWidget {
  final JourneyPage page;

<<<<<<< HEAD
  const JourneyPageAndroid(this.page, {Key? key}) : super(key: key);
=======
  const JourneyPageAndroid(this.page, {Key? key, required this.journey})
    : super(key: key);
>>>>>>> 156d180d

  @override
  State<JourneyPageAndroid> createState() => _JourneyPageAndroidState();
}

<<<<<<< HEAD
class _JourneyPageAndroidState extends State<JourneyPageAndroid> {
  // 1) Create a controller for your DraggableScrollableSheet
=======
class _JourneyPageAndroidState extends State<JourneyPageAndroid>
    with SingleTickerProviderStateMixin {
  late AlignOnUpdate _alignPositionOnUpdate;
  late final StreamController<double?> _alignPositionStreamController;

  // Sheet controller for the draggable bottom sheet
>>>>>>> 156d180d
  final DraggableScrollableController _sheetController =
      DraggableScrollableController();

  static const double _minChildSize = 0.1;
  static const double _maxChildSize = 1.0;
  static const double _initialChildSize = 0.6;

<<<<<<< HEAD
=======
  // Map-related variables
  LatLng? _currentUserLocation;
  LatLng _currentCenter = const LatLng(52.513416, 13.412364); // Berlin default
  double _currentZoom = 10;
  final MapController _mapController = MapController();

  // Location tracking variables
  late StreamController<LocationMarkerPosition> _locationStreamController;
  late StreamController<LocationMarkerHeading> _headingStreamController;
  StreamSubscription<Position>? _geolocatorSubscription;

  @override
  void initState() {
    super.initState();
    _alignPositionOnUpdate = AlignOnUpdate.never;
    _alignPositionStreamController = StreamController<double?>();
    _initializeLocationTracking();
  }

  @override
  void dispose() {
    // Clean up the stream controllers and subscription
    _locationStreamController.close();
    _headingStreamController.close();
    _geolocatorSubscription?.cancel();
    _alignPositionStreamController.close();
    super.dispose();
  }

  void animatedMapMove(LatLng destLocation, double destZoom) {
    // Store the destination values
    final latTween = Tween<double>(
      begin: _mapController.camera.center.latitude,
      end: destLocation.latitude,
    );
    final lngTween = Tween<double>(
      begin: _mapController.camera.center.longitude,
      end: destLocation.longitude,
    );
    final zoomTween = Tween<double>(
        begin: _mapController.camera.zoom,
        end: destZoom
    );

    // Create and store controller locally to avoid conflicts
    final controller = AnimationController(
      duration: const Duration(milliseconds: 500),
      vsync: this,
    );

    final animation = CurvedAnimation(
      parent: controller,
      curve: Curves.easeOut,
    );

    controller.addListener(() {
      _mapController.move(
        LatLng(latTween.evaluate(animation), lngTween.evaluate(animation)),
        zoomTween.evaluate(animation),
      );
    });

    animation.addStatusListener((status) {
      if (status == AnimationStatus.completed) {
        // Update the current values after animation completes
        _currentCenter = destLocation;
        _currentZoom = destZoom;
        controller.dispose();
      } else if (status == AnimationStatus.dismissed) {
        controller.dispose();
      }
    });

    controller.forward();
  }

  void _initializeLocationTracking() {
    _locationStreamController = StreamController<LocationMarkerPosition>();
    _headingStreamController = StreamController<LocationMarkerHeading>();

    // Note: A production app should handle location permissions.
    _geolocatorSubscription =
        Geolocator.getPositionStream(
          locationSettings: const LocationSettings(
            accuracy: LocationAccuracy.high,
            distanceFilter: 1,
          ),
        ).listen((Position position) {
          final locationMarkerPosition = LocationMarkerPosition(
            latitude: position.latitude,
            longitude: position.longitude,
            accuracy: position.accuracy,
          );

          final locationMarkerHeading = LocationMarkerHeading(
            heading: position.heading * math.pi / 180,
            accuracy: position.headingAccuracy * math.pi / 180,
          );

          _handleLocationUpdate(locationMarkerPosition);

          if (!_locationStreamController.isClosed) {
            _locationStreamController.add(locationMarkerPosition);
          }
          if (!_headingStreamController.isClosed) {
            _headingStreamController.add(locationMarkerHeading);
          }
        });
  }

  void _handleLocationUpdate(LocationMarkerPosition position) {
    setState(() {
      // First location update - center map on user
      if (_currentUserLocation == null) {
        _currentUserLocation = position.latLng;
        // Use animatedMapMove instead of direct move for smoother experience
        animatedMapMove(_currentUserLocation!, 15.0);
        _currentCenter = _currentUserLocation!;
        _currentZoom = 15.0;
      } else {
        _currentUserLocation = position.latLng;
      }
    });
  }

>>>>>>> 156d180d
  @override
  Widget build(BuildContext context) {
    return Scaffold(
      body: Stack(
<<<<<<< HEAD
        children: [
          _buildMapView(context),
          DraggableScrollableSheet(
            // 2) Hook up the controller here
            controller: _sheetController,
            initialChildSize: _initialChildSize,
            minChildSize: _minChildSize,
            maxChildSize: _maxChildSize,
            snap: true,
            snapSizes: [0.1, 0.4, 0.6, 1],
            builder: (context, scrollController) {
              return Material(
                elevation: 6,
                color: Theme.of(context).colorScheme.surface,
                shape: const RoundedRectangleBorder(
                  borderRadius:
                      BorderRadius.vertical(top: Radius.circular(24)),
                ),
                child: Column(
                  children: [
                    const SizedBox(height: 12),
                    // 3) Wrap handle in GestureDetector to push drags into the controller
                    GestureDetector(
                      behavior: HitTestBehavior.translucent,
                      onVerticalDragUpdate: (details) {
                        // details.primaryDelta is how many logical pixels the pointer moved since last update.
                        // We convert that to a fraction of screen-height to drive controller.size.
                        final fractionDelta =
                            details.primaryDelta! / MediaQuery.of(context).size.height;
                        final newSize = (_sheetController.size - fractionDelta)
                            .clamp(_minChildSize, _maxChildSize);
                        // jumpTo immediately moves sheet to the new size fraction
                        _sheetController.jumpTo(newSize);
                      },
                      child: Container(
                        width: 40,
                        height: 4,
                        decoration: BoxDecoration(
                          color: Theme.of(context).colorScheme.tertiary,
                          borderRadius: BorderRadius.circular(2),
                        ),
                      ),
                    ),
                    const SizedBox(height: 12),
                    Expanded(
                      child: _buildJourneyView(context, scrollController),
=======
        children: [_buildMapView(context), _buildDraggableSheet(context)],
      ),
      bottomNavigationBar: _buildBottomNavigation(),
    );
  }

  Widget _buildDraggableSheet(BuildContext context) {
    return SafeArea(
      child: DraggableScrollableSheet(
        controller: _sheetController,
        initialChildSize: _initialChildSize,
        minChildSize: _minChildSize,
        maxChildSize: _maxChildSize,
        snap: true,
        snapSizes: const [0.1, 0.4, 0.6, 1],
        builder: (context, scrollController) {
          return Container(
            decoration: BoxDecoration(
              color: Theme.of(context).colorScheme.surfaceContainer,
              borderRadius: const BorderRadius.vertical(
                top: Radius.circular(24),
              ),
              boxShadow: [
                BoxShadow(
                  color: Colors.black.withOpacity(0.1),
                  blurRadius: 20,
                  spreadRadius: 0,
                  offset: const Offset(0, -2),
                ),
              ],
            ),
            child: Column(
              children: [
                _buildSheetHandle(context),
                Expanded(
                  child: _buildJourneyContent(context, scrollController),
                ),
              ],
            ),
          );
        },
      ),
    );
  }

  Widget _buildSheetHandle(BuildContext context) {
    return Column(
      children: [
        const SizedBox(height: 12),
        GestureDetector(
          behavior: HitTestBehavior.translucent,
          onVerticalDragUpdate: (details) {
            final fractionDelta =
                details.primaryDelta! / MediaQuery.of(context).size.height;
            final newSize = (_sheetController.size - fractionDelta).clamp(
              _minChildSize,
              _maxChildSize,
            );
            _sheetController.jumpTo(newSize);
          },
          child: Container(
            width: 40,
            height: 4,
            decoration: BoxDecoration(
              color: Theme.of(context).colorScheme.outline,
              borderRadius: BorderRadius.circular(2),
            ),
          ),
        ),
        const SizedBox(height: 16),
      ],
    );
  }

  Widget _buildJourneyContent(
    BuildContext context,
    ScrollController scrollController,
  ) {
    final journey = widget.journey;

    if (journey.legs.isEmpty) {
      return _buildEmptyState(context);
    }

    // Build components for actual travel legs (not same-station interchanges)
    List<Widget> journeyComponents = [];
    List<int> actualLegIndices = [];

    // First, identify which legs are actual travel vs same-station interchanges
    for (int index = 0; index < journey.legs.length; index++) {
      final leg = journey.legs[index];

      // Skip legs that are same-station interchanges (same origin and destination)
      bool isSameStationInterchange =
          leg.origin.id == leg.destination.id &&
          leg.origin.name == leg.destination.name;

      if (!isSameStationInterchange) {
        actualLegIndices.add(index);
      }
    }

    // Build components for actual legs
    for (int i = 0; i < actualLegIndices.length; i++) {
      final legIndex = actualLegIndices[i];
      final leg = journey.legs[legIndex];
      final isFirst = i == 0;
      final isLast = i == actualLegIndices.length - 1;

      // Add origin component for first actual leg
      if (isFirst) {
        journeyComponents.add(_buildOriginComponent(context, leg));
      }

      // Check if there's an interchange between this leg and the previous actual leg
      if (!isFirst) {
        final previousLegIndex = actualLegIndices[i - 1];
        final previousLeg = journey.legs[previousLegIndex];

        // Check if we need to show an interchange component
        bool shouldShowInterchange = false;
        bool showInterchangeTime = true;
        String? platformChangeText;
        Leg arrivingLeg = previousLeg;
        Leg departingLeg = leg;

        // Case 1: There are legs between previous and current that represent interchanges
        if (legIndex - previousLegIndex > 1) {
          // Find the interchange leg(s) between them
          for (
            int interchangeIndex = previousLegIndex + 1;
            interchangeIndex < legIndex;
            interchangeIndex++
          ) {
            final interchangeLeg = journey.legs[interchangeIndex];

            // If this is a same-station interchange
            if (interchangeLeg.origin.id == interchangeLeg.destination.id &&
                interchangeLeg.origin.name == interchangeLeg.destination.name) {
              shouldShowInterchange = true;
              platformChangeText = _getPlatformChangeText(
                interchangeLeg,
                interchangeIndex,
                journey.legs,
              );
              break;
            }
          }
        }
        // Case 2: Direct connection between different modes (e.g., walking to transit)
        else if (previousLeg.destination.id == leg.origin.id &&
            previousLeg.destination.name == leg.origin.name &&
            ((previousLeg.isWalking == true && leg.isWalking != true) ||
                (previousLeg.isWalking != true && leg.isWalking == true) ||
                (previousLeg.isWalking != true &&
                    leg.isWalking != true &&
                    previousLeg.lineName != leg.lineName))) {
          shouldShowInterchange = true;
          showInterchangeTime = false;

          // Check for platform changes
          if (previousLeg.arrivalPlatformEffective.isNotEmpty &&
              leg.departurePlatformEffective.isNotEmpty &&
              previousLeg.arrivalPlatformEffective !=
                  leg.departurePlatformEffective) {
            platformChangeText =
                'Platform change: ${previousLeg.arrivalPlatformEffective} to ${leg.departurePlatformEffective}';
          }
        }

        // Check if we're in the same station complex - this affects interchange logic
        bool isWithinStationComplex =
            previousLeg.destination.ril100Ids.isNotEmpty &&
            leg.origin.ril100Ids.isNotEmpty &&
            _haveSameRil100Station(
              previousLeg.destination.ril100Ids,
              leg.origin.ril100Ids,
            );

        // Special handling: If we're in the same station complex, consolidate the interchange
        if (isWithinStationComplex) {
          // Look backwards to find the last non-walking leg that brought us to this station complex
          for (
            int searchIndex = previousLegIndex;
            searchIndex >= 0;
            searchIndex--
          ) {
            final searchLeg = journey.legs[searchIndex];

            // If this leg's destination is in the same station complex and it's not a walking leg
            if (searchLeg.isWalking != true &&
                _haveSameRil100Station(
                  searchLeg.destination.ril100Ids,
                  leg.origin.ril100Ids,
                )) {
              arrivingLeg = searchLeg;

              // Only show interchange if the current leg is not walking (i.e., we're exiting the station complex)
              if (leg.isWalking != true) {
                shouldShowInterchange = true;
                showInterchangeTime = true;

                // Check for platform changes between the actual arriving leg and departing leg
                if (searchLeg.arrivalPlatformEffective.isNotEmpty &&
                    leg.departurePlatformEffective.isNotEmpty &&
                    searchLeg.arrivalPlatformEffective !=
                        leg.departurePlatformEffective) {
                  platformChangeText =
                      'Platform change: ${searchLeg.arrivalPlatformEffective} to ${leg.departurePlatformEffective}';
                }
              } else {
                // This is a walking leg within the station complex, don't show interchange yet
                shouldShowInterchange = false;
              }
              break;
            }
          }
        }

        if (!shouldShowInterchange &&
            leg.isWalking == true &&
            leg.origin.ril100Ids.isNotEmpty &&
            (leg.destination.ril100Ids.isEmpty ||
             !_haveSameRil100Station(leg.origin.ril100Ids, leg.destination.ril100Ids))) {
          shouldShowInterchange = true;
          showInterchangeTime = false;

          // Check for platform changes between previousLeg and walking leg
          if (previousLeg.arrivalPlatformEffective.isNotEmpty &&
              leg.departurePlatformEffective.isNotEmpty &&
              previousLeg.arrivalPlatformEffective != leg.departurePlatformEffective) {
            platformChangeText =
                'Platform change: ${previousLeg.arrivalPlatformEffective} to ${leg.departurePlatformEffective}';
          }
        }

        // Only add interchange component if it should be shown
        if (shouldShowInterchange) {
          Widget interchangeWidget = _buildInterchangeComponent(
            context,
            arrivingLeg, // This might be a leg from earlier if we're consolidating within station complex
            departingLeg,
            platformChangeText,
            showInterchangeTime,
          );

          // Only add if it's not a SizedBox.shrink or empty container
          if (interchangeWidget is! SizedBox ||
              (interchangeWidget as SizedBox).height != 0) {
            journeyComponents.add(interchangeWidget);
          }
        }
      }

      // Check if this leg should be displayed
      bool shouldDisplayLeg = true;

      // Hide walking legs that are within the same station complex
      if (leg.isWalking == true &&
          leg.origin.ril100Ids.isNotEmpty &&
          leg.destination.ril100Ids.isNotEmpty &&
          _haveSameRil100Station(
            leg.origin.ril100Ids,
            leg.destination.ril100Ids,
          )) {
        shouldDisplayLeg = false;
      }

      // Add the actual leg component only if it should be displayed
      if (shouldDisplayLeg) {
        if (leg.isWalking == true) {
          journeyComponents.add(
            _buildWalkingLegNew(context, leg, i , journey.legs),
          );
        } else {
          journeyComponents.add(
            LegWidget(leg: leg, colorArg: leg.lineColorNotifier.value ?? Colors.grey),
          );
        }
      }

      // Add destination component for last actual leg
      if (isLast) {
        journeyComponents.add(_buildDestinationComponent(context, leg));
      }
    }

    return ListView.builder(
      controller: scrollController,
      padding: const EdgeInsets.symmetric(horizontal: 16),
      itemCount: journeyComponents.length,
      itemBuilder: (context, index) {
        return journeyComponents[index];
      },
    );
  }

  // Helper method to check if two lists of RIL100 IDs have any overlap
  bool _haveSameRil100Station(
    List<String> ril100Ids1,
    List<String> ril100Ids2,
  ) {
    if (ril100Ids1.isEmpty || ril100Ids2.isEmpty) {
      return false;
    }

    // Check if any RIL100 ID from the first list matches any from the second list
    for (String id1 in ril100Ids1) {
      for (String id2 in ril100Ids2) {
        if (id1 == id2) {
          return true;
        }
      }
    }

    return false;
  }

  Widget _buildInterchangeComponent(
    BuildContext context,
    Leg arrivingLeg,
    Leg departingLeg,
    String? platformChangeText,
    bool showInterchangeTime,
  ) {
    Color arrivalTimeColor = Theme.of(context).colorScheme.onSurface;
    Color departureTimeColor = Theme.of(context).colorScheme.onPrimaryContainer;
    Color arrivalPlatformColor = Theme.of(context).colorScheme.onSurface;
    Color departurePlatformColor = Theme.of(
      context,
    ).colorScheme.onPrimaryContainer;

    if (arrivingLeg.arrivalDelayMinutes != null) {
      if (arrivingLeg.arrivalDelayMinutes! > 10) {
        arrivalTimeColor = Theme.of(context).colorScheme.error;
      } else if (arrivingLeg.arrivalDelayMinutes! > 0) {
        arrivalTimeColor = Theme.of(context).colorScheme.tertiary;
      }
    }

    if (departingLeg.departureDelayMinutes != null) {
      if (departingLeg.departureDelayMinutes! > 10) {
        departureTimeColor = Theme.of(context).colorScheme.error;
      } else if (departingLeg.departureDelayMinutes! > 0) {
        departureTimeColor = Theme.of(context).colorScheme.onPrimaryContainer;
      }
    }

    if (arrivingLeg.arrivalPlatform != arrivingLeg.arrivalPlatformEffective) {
      arrivalPlatformColor = Theme.of(context).colorScheme.error;
    }

    if (departingLeg.departurePlatform !=
        departingLeg.departurePlatformEffective) {
      departurePlatformColor = Theme.of(context).colorScheme.error;
    }

    ColorScheme colorScheme = Theme.of(context).colorScheme;
    TextTheme textTheme = Theme.of(context).textTheme;
    double height = 220;
    int upperFlex = 60;
    if (!showInterchangeTime) {
      height -= 20;
      upperFlex += 8;
    }

    return Column(
      children: [
        SizedBox(
          height: height, // Reduced from 300
          child: Column(
            children: [
              Flexible(
                flex: upperFlex,
                child: Container(
                  alignment: Alignment.centerLeft,
                  decoration: BoxDecoration(
                    borderRadius: BorderRadius.only(
                      topLeft: Radius.circular(24),
                      topRight: Radius.circular(24),
                    ),
                    color: colorScheme.surfaceContainerHighest,
                  ),
                  child: Padding(
                    padding: const EdgeInsets.symmetric(horizontal: 12.0, vertical: 8), // Reduced from 8.0
                    child: Container(
                      decoration: BoxDecoration(
                        borderRadius: BorderRadius.all(Radius.circular(16)),
                        color: colorScheme.surfaceContainerLowest,
                        boxShadow: [BoxShadow(
                      color: Theme.of(context).colorScheme.shadow.withAlpha(20),
                      spreadRadius: 1,
                      blurRadius: 4,
                      offset: const Offset(0, 3),
                    )]
                      ),
                      child: Padding(
                        padding: const EdgeInsets.fromLTRB(
                          16,
                          4,
                          16,
                          4,
                        ), // Reduced from 16
                        child: Column(
                          crossAxisAlignment: CrossAxisAlignment.start,
                          mainAxisAlignment: MainAxisAlignment.center,
                          children: [
                            Text(
                              'Arrival ' +
                                  arrivingLeg.effectiveArrivalFormatted,
                              style: textTheme.titleMedium!.copyWith(
                                color: arrivalTimeColor,
                              ),
                            ),
                            if (arrivingLeg.arrivalPlatform == null)
                              Text(
                                'at the Station',
                                style: textTheme.bodySmall,
                              ),
                            if (arrivingLeg.arrivalPlatform != null)
                              Text(
                                'Platform ' +
                                    arrivingLeg.effectiveArrivalPlatform,
                                style: textTheme.bodySmall!.copyWith(
                                  color: arrivalPlatformColor,
                                ),
                              ),
                          ],
                        ),
                      ),
                    ),
                  ),
                ),
              ),
              Flexible(
                flex: 120,
                child: Container(
                  alignment: Alignment.centerLeft,
                  decoration: BoxDecoration(
                    borderRadius: BorderRadius.only(
                      bottomLeft: Radius.circular(16),
                      bottomRight: Radius.circular(16),
                    ),
                    color: colorScheme.surfaceContainerLowest,
                  ),
                  child: Padding(
                    padding: const EdgeInsets.symmetric(
                      vertical: 8.0,
                    ), // Reduced from 24.0
                    child: Column(
                      crossAxisAlignment: CrossAxisAlignment.start,
                      children: [
                        Padding(
                          padding: const EdgeInsets.symmetric(horizontal: 16.0),
                          child: Column(
                            crossAxisAlignment: CrossAxisAlignment.start,
                            children: [
                              Text(
                                departingLeg.origin.name,
                                style: textTheme.headlineMedium,
                                maxLines: 1,
                                overflow: TextOverflow.ellipsis,
                              ),
                              if (departingLeg.departureDateTime
                                      .difference(arrivingLeg.arrivalDateTime)
                                      .inMinutes <
                                  4)
                                if (showInterchangeTime)
                                  Text(
                                    'Interchange Time: ' +
                                        departingLeg.departureDateTime
                                            .difference(
                                              arrivingLeg.arrivalDateTime,
                                            )
                                            .inMinutes
                                            .toString() +
                                        ' min',
                                    style: textTheme.titleSmall!.copyWith(
                                      color: colorScheme.error,
                                    ),
                                  ),
                              if (departingLeg.departureDateTime
                                      .difference(arrivingLeg.arrivalDateTime)
                                      .inMinutes >=
                                  4)
                                if (showInterchangeTime)
                                  Text(
                                    'Interchange Time: ' +
                                        departingLeg.departureDateTime
                                            .difference(
                                              arrivingLeg.arrivalDateTime,
                                            )
                                            .inMinutes
                                            .toString() +
                                        ' min',
                                    style: textTheme.titleSmall,
                                  ),
                            ],
                          ),
                        ),
                        SizedBox(height: 8), // Reduced from 16
                        Padding(
                          padding: const EdgeInsets.symmetric(horizontal: 16),
                          child: SizedBox(
                            height: 60, // Reduced from 80
                            child: Row(
                              crossAxisAlignment: CrossAxisAlignment.stretch,
                              spacing: 16,
                              children: [
                                Container(
                                  decoration: BoxDecoration(
                                    borderRadius: BorderRadius.all(
                                      Radius.circular(16),
                                    ),
                                    color: colorScheme.primaryContainer,
                                    boxShadow: [BoxShadow(
                      color: Theme.of(context).colorScheme.shadow.withAlpha(20),
                      spreadRadius: 1,
                      blurRadius: 4,
                      offset: const Offset(0, 3),
                    )]
                                  ),
                                  child: Padding(
                                    padding: const EdgeInsets.fromLTRB(
                                      16,
                                      4,
                                      16,
                                      4,
                                    ), // Reduced from 16
                                    child: Column(
                                      crossAxisAlignment:
                                          CrossAxisAlignment.start,
                                      mainAxisAlignment:
                                          MainAxisAlignment.center,
                                      children: [
                                        Text(
                                          'Departure ' +
                                              departingLeg
                                                  .effectiveDepartureFormatted,
                                          style: textTheme.titleMedium!
                                              .copyWith(
                                                color: departureTimeColor,
                                              ),
                                        ),
                                        if (departingLeg.departurePlatform ==
                                            null)
                                          Text(
                                            'at the Station',
                                            style: textTheme.bodyMedium!
                                                .copyWith(
                                                  color: colorScheme
                                                      .onPrimaryContainer,
                                                ),
                                          ),
                                        if (departingLeg.departurePlatform !=
                                            null)
                                          Text(
                                            'Platform ' +
                                                departingLeg
                                                    .effectiveDeparturePlatform,
                                            style: textTheme.bodyMedium!
                                                .copyWith(
                                                  color: departurePlatformColor,
                                                ),
                                          ),
                                      ],
                                    ),
                                  ),
                                ),
                                if (departingLeg.lineName != null &&
                                    departingLeg.direction != null)
                                  Container(
                                    alignment: Alignment.centerLeft,
                                    decoration: BoxDecoration(
                                      borderRadius: BorderRadius.all(
                                        Radius.circular(16),
                                      ),
                                      border: Border.all(
                                        color: colorScheme.primary,
                                        width: 1,
                                      ),
                                    ),
                                    child: Padding(
                                      padding: const EdgeInsets.all(
                                        8.0,
                                      ), // Reduced from 8.0
                                      child: Column(
                                        crossAxisAlignment:
                                            CrossAxisAlignment.start,
                                        mainAxisAlignment:
                                            MainAxisAlignment.center,
                                        spacing: 2,
                                        children: [
                                          Container(
                                            decoration: BoxDecoration(
                                              borderRadius: BorderRadius.all(
                                                Radius.circular(8),
                                              ),
                                              color: colorScheme
                                                  .tertiaryContainer,
                                            ),
                                            child: Padding(
                                              padding:
                                                  const EdgeInsets.fromLTRB(
                                                    4,
                                                    1,
                                                    4,
                                                    1,
                                                  ),
                                              child: Text(
                                                departingLeg.lineName!,
                                                style: textTheme.titleSmall,
                                              ),
                                            ),
                                          ),
                                          Text(
                                            departingLeg.direction!,
                                            style: textTheme.bodySmall,
                                          ),
                                        ],
                                      ),
                                    ),
                                  ),
                                
                              ],
                            ),
                          ),
                        ),
                      ],
                    ),
                  ),
                ),
              ),
            ],
          ),
        ),
        SizedBox(height: 8),
      ],
    );
  }

  Widget _buildOriginComponent(BuildContext context, Leg l) {
    return Padding(
      padding: const EdgeInsets.only(bottom: 8.0),
      child: Container(
        decoration: BoxDecoration(
          borderRadius: BorderRadius.all(Radius.circular(24)),
          color: Theme.of(context).colorScheme.surfaceContainerLowest,
        ),
        child: Padding(
          padding: const EdgeInsets.all(16.0),
          child: Row(
            spacing: 8,
            mainAxisAlignment: MainAxisAlignment.spaceBetween,
            children: [
              Flexible(
                fit: FlexFit.tight,
                child: Tooltip(
                  message: l.origin.name,
                  child: Text(
                    l.origin.name,
                    style: Theme.of(context).textTheme.titleLarge,
                    maxLines: 2, // allow 2 lines if you want wrapping
                    overflow: TextOverflow.ellipsis,
                    softWrap: true,
                  ),
                ),
              ),
              Flexible(
                fit: FlexFit.loose,
                child: Container(
                  decoration: BoxDecoration(
                    borderRadius: BorderRadius.all(Radius.circular(16)),
                    color: Theme.of(context).colorScheme.primaryContainer,
                  ),
                  child: Padding(
                    padding: EdgeInsetsGeometry.all(8),
                    child: Column(
                      children: [
                        Text(
                          l.effectiveDepartureFormatted,
                          style: Theme.of(context).textTheme.titleMedium!
                              .copyWith(
                                color: Theme.of(
                                  context,
                                ).colorScheme.onPrimaryContainer,
                              ),
                        ),
                        if (l.departurePlatformEffective.isNotEmpty)
                          Text(
                            'Platform ' + l.departurePlatformEffective,
                            style: Theme.of(context).textTheme.bodyMedium!
                                .copyWith(
                                  color: Theme.of(
                                    context,
                                  ).colorScheme.onPrimaryContainer,
                                ),
                          ),
                      ],
                    ),
                  ),
                ),
              ),
            ],
          ),
        ),
      ),
    );
  }

  Widget _buildDestinationComponent(BuildContext context, Leg l) {
    return Padding(
      padding: const EdgeInsets.only(bottom: 8.0),
      child: Container(
        decoration: BoxDecoration(
          borderRadius: BorderRadius.all(Radius.circular(24)),
          color: Theme.of(context).colorScheme.surfaceContainerLowest,
        ),
        child: Padding(
          padding: const EdgeInsets.all(16.0),
          child: Row(
            spacing: 8,
            mainAxisAlignment: MainAxisAlignment.spaceBetween,
            children: [
              Flexible(
                fit: FlexFit.tight,
                child: Tooltip(
                  message: l.destination.name,
                  child: Text(
                    l.destination.name,
                    style: Theme.of(context).textTheme.titleLarge,
                    maxLines: 2, // allow 2 lines if you want wrapping
                    overflow: TextOverflow.ellipsis,
                    softWrap: true,
                  ),
                ),
              ),
              Flexible(
                fit: FlexFit.loose,
                child: Container(
                  decoration: BoxDecoration(
                    borderRadius: BorderRadius.all(Radius.circular(16)),
                    color: Theme.of(context).colorScheme.primaryContainer,
                  ),
                  child: Padding(
                    padding: EdgeInsetsGeometry.all(8),
                    child: Column(
                      children: [
                        Text(
                          l.effectiveArrivalFormatted,
                          style: Theme.of(context).textTheme.titleMedium!
                              .copyWith(
                                color: Theme.of(
                                  context,
                                ).colorScheme.onPrimaryContainer,
                              ),
                        ),
                        if (l.arrivalPlatformEffective.isNotEmpty)
                          Text(
                            'Platform ' + l.arrivalPlatformEffective,
                            style: Theme.of(context).textTheme.bodyMedium!
                                .copyWith(
                                  color: Theme.of(
                                    context,
                                  ).colorScheme.onPrimaryContainer,
                                ),
                          ),
                      ],
                    ),
                  ),
                ),
              ),
            ],
          ),
        ),
      ),
    );
  }

  Widget _buildWalkingLegNew(BuildContext context, Leg leg, int index, List<Leg> legs)
  {
    if (leg.distance == null || leg.distance == 0) {
      return const SizedBox.shrink();
    }
    return LayoutBuilder(
      builder: (BuildContext context, BoxConstraints constraints)
      {
        return Padding(
          padding: const EdgeInsets.only(bottom: 8.0),
          child: Stack(
            children: <Widget> [
              Container(
                margin: const EdgeInsets.symmetric(vertical: 16),
                decoration: BoxDecoration(
                  color: Theme.of(context).colorScheme.primaryContainer,
                  borderRadius: BorderRadius.circular(24),
                ),
                child: Padding(
                  padding: const EdgeInsets.all(16),
                  child: Row(children: [
                    SizedBox(width: (constraints.maxWidth / 100)* 12,),
                    Icon(Icons.directions_walk),
                    SizedBox(width: 8,),
                    Text('Walk ' + leg.distance.toString() + 'm' + ' (' + _formatLegDuration(leg.departureDateTime, leg.arrivalDateTime) + ')'),
                    Spacer(),
                    IconButton.filled(
                      onPressed: () => {},
                      icon: Icon(Icons.map),
                      color: Theme.of(context).colorScheme.tertiary,
                      style: IconButton.styleFrom(backgroundColor: Theme.of(context).colorScheme.tertiaryContainer),
                    ),
                  ],),
                ) 
              ),
              Positioned.fill(
                right: constraints.maxWidth / 100 * 88,
                left: constraints.maxWidth / 100 * 6,
                child: DottedBorder(
                  options: RoundedRectDottedBorderOptions(radius: Radius.circular(24)),
                  child: Container(
                    height: constraints.maxHeight,
                    decoration: BoxDecoration(
                      color: Theme.of(context).colorScheme.surfaceContainerHighest,
                      borderRadius: BorderRadius.all(Radius.circular(24)),
                  ),),
                ),)
            ],
          ),
        );
      }
    );
  }

  Widget _buildWalkingLegCard(
    BuildContext context,
    Leg leg,
    int index,
    List<Leg> legs,
  ) {
    if (leg.distance == null || leg.distance == 0) {
      return const SizedBox.shrink();
    }
    return Container(
      margin: const EdgeInsets.only(bottom: 8),
      padding: const EdgeInsets.all(24),
      decoration: BoxDecoration(
        color: Theme.of(context).colorScheme.surfaceContainerHigh,
        borderRadius: BorderRadius.circular(24),
        border: Border.all(color: Theme.of(context).colorScheme.outline),
      ),
      child: Row(
        children: [
          Expanded(
            child: Row(
              children: [
                Container(
                  padding: const EdgeInsets.all(8),
                  decoration: BoxDecoration(
                    color: Theme.of(context).colorScheme.secondaryContainer,
                    borderRadius: BorderRadius.circular(12),
                  ),
                  child: Icon(
                    Icons.directions_walk,
                    size: 20,
                    color: Theme.of(context).colorScheme.onSecondaryContainer,
                  ),
                ),
                const SizedBox(width: 8),
                _buildDurationChip(context, leg),
                const SizedBox(width: 8),
                Icon(
                  Icons.arrow_right,
                  color: Theme.of(context).colorScheme.secondary,
                ),
                const SizedBox(width: 8),
                Expanded(
                  child: Text(
                    leg.destination.name,
                    style: Theme.of(context).textTheme.titleMedium,
                    overflow: TextOverflow.ellipsis,
                  ),
                ),
                const SizedBox(width: 8),
                IconButton(
                  onPressed: () => {},
                  icon: Icon(Icons.map),
                  color: Theme.of(context).colorScheme.secondary,
                ),
              ],
            ),
          ),
          Column(
            crossAxisAlignment: CrossAxisAlignment.end,
            children: [
              Text(
                _formatTime(leg.departureDateTime),
                style: Theme.of(context).textTheme.bodyMedium?.copyWith(
                  color: Theme.of(context).colorScheme.onPrimaryContainer,
                ),
              ),
              const SizedBox(height: 8),
              Text(
                _formatTime(leg.arrivalDateTime),
                style: Theme.of(context).textTheme.bodyMedium?.copyWith(
                  color: Theme.of(context).colorScheme.onPrimaryContainer,
                ),
              ),
            ],
          ),
        ],
      ),
    );
  }

  
  Widget _buildLegCard(
    BuildContext context,
    Leg leg,
    int index,
    List<Leg> legs,
  ) {
    // Skip walking legs with zero or null distance
    if (leg.isWalking == true && (leg.distance == null || leg.distance == 0)) {
      return const SizedBox.shrink();
    }

    final platformChangeText = _getPlatformChangeText(leg, index, legs);
    final hasDelay = leg.hasDelays;

    return Container(
      margin: const EdgeInsets.only(bottom: 8),
      padding: const EdgeInsets.all(24),
      decoration: BoxDecoration(
        color: Theme.of(context).colorScheme.surfaceContainerHighest,
        borderRadius: BorderRadius.circular(24),
        border: Border.all(color: Theme.of(context).colorScheme.outline),
      ),
      child: Column(
        children: [
          _buildLegHeader(context, leg, platformChangeText, hasDelay),
          const SizedBox(height: 16),
          _buildLegDetails(context, leg),
        ],
      ),
    );
  }

  String? _getPlatformChangeText(Leg leg, int index, List<Leg> legs) {
    if (leg.isWalking != true || index <= 0 || index >= legs.length - 1) {
      return null;
    }

    final prevLeg = legs[index - 1];
    final nextLeg = legs[index + 1];

    if (prevLeg.arrivalPlatformEffective.isNotEmpty &&
        nextLeg.departurePlatformEffective.isNotEmpty &&
        prevLeg.arrivalPlatformEffective !=
            nextLeg.departurePlatformEffective) {
      return 'Platform change: ${prevLeg.arrivalPlatformEffective} to ${nextLeg.departurePlatformEffective}';
    }
    return null;
  }

  Widget _buildLegHeader(
    BuildContext context,
    Leg leg,
    String? platformChangeText,
    bool hasDelay,
  ) {
    return Row(
      children: [
        _buildLegIcon(context, leg),
        const SizedBox(width: 12),
        Expanded(child: _buildLegTitle(context, leg, platformChangeText)),
        if (hasDelay && leg.isWalking != true) _buildDelayChip(context, leg),
      ],
    );
  }

  Widget _buildLegIcon(BuildContext context, Leg leg) {
    if (leg.isWalking == true) {
      return Container(
        padding: const EdgeInsets.all(8),
        decoration: BoxDecoration(
          color: Theme.of(context).colorScheme.secondaryContainer,
          borderRadius: BorderRadius.circular(12),
        ),
        child: Icon(
          Icons.directions_walk,
          size: 20,
          color: Theme.of(context).colorScheme.onSecondaryContainer,
        ),
      );
    }

    return Container(
      padding: const EdgeInsets.symmetric(horizontal: 12, vertical: 6),
      decoration: BoxDecoration(
        color: Theme.of(context).colorScheme.primaryContainer,
        borderRadius: BorderRadius.circular(12),
      ),
      child: Text(
        leg.lineName ?? 'Transit',
        style: Theme.of(context).textTheme.labelMedium?.copyWith(
          color: Theme.of(context).colorScheme.onPrimaryContainer,
          fontWeight: FontWeight.w600,
        ),
      ),
    );
  }

  Widget _buildLegTitle(
    BuildContext context,
    Leg leg,
    String? platformChangeText,
  ) {
    if (leg.isWalking == true && platformChangeText != null) {
      return _buildPlatformChangeText(context, platformChangeText);
    }

    if (leg.direction != null && leg.direction!.isNotEmpty) {
      return Text(
        leg.direction!,
        style: Theme.of(context).textTheme.bodySmall?.copyWith(
          color: Theme.of(context).colorScheme.onSurface.withOpacity(0.7),
          fontSize: 13,
        ),
        overflow: TextOverflow.ellipsis,
      );
    }

    return const SizedBox.shrink();
  }

  Widget _buildPlatformChangeText(
    BuildContext context,
    String platformChangeText,
  ) {
    final parts = platformChangeText.split(' to ');
    if (parts.length != 2) return const SizedBox.shrink();

    return Row(
      children: [
        Text(
          parts[0], // Keep the "Platform change: X" text intact
          style: Theme.of(context).textTheme.bodySmall?.copyWith(
            color: Colors.orange,
            fontWeight: FontWeight.w600,
            fontSize: 13,
          ),
        ),
        const Padding(
          padding: EdgeInsets.symmetric(horizontal: 4),
          child: Icon(Icons.arrow_forward, size: 14, color: Colors.orange),
        ),
        Flexible(
          child: Text(
            parts[1],
            style: Theme.of(context).textTheme.bodySmall?.copyWith(
              color: Colors.orange,
              fontWeight: FontWeight.w600,
              fontSize: 13,
            ),
            overflow: TextOverflow.ellipsis,
          ),
        ),
      ],
    );
  }

  Widget _buildDelayChip(BuildContext context, Leg leg) {
    final delayMinutes =
        leg.departureDelayMinutes ?? leg.arrivalDelayMinutes ?? 0;

    return Container(
      padding: const EdgeInsets.symmetric(horizontal: 8, vertical: 4),
      decoration: BoxDecoration(
        color: Theme.of(context).colorScheme.errorContainer,
        borderRadius: BorderRadius.circular(8),
      ),
      child: Row(
        mainAxisSize: MainAxisSize.min,
        children: [
          Icon(
            Icons.access_time,
            size: 12,
            color: Theme.of(context).colorScheme.onErrorContainer,
          ),
          const SizedBox(width: 4),
          Text(
            '+${delayMinutes}min',
            style: Theme.of(context).textTheme.labelSmall?.copyWith(
              color: Theme.of(context).colorScheme.onErrorContainer,
              fontWeight: FontWeight.w500,
            ),
          ),
        ],
      ),
    );
  }

  Widget _buildLegDetails(BuildContext context, Leg leg) {
    return Row(
      children: [
        Expanded(child: _buildDepartureInfo(context, leg)),
        const SizedBox(width: 12),
        _buildDurationChip(context, leg),
        const SizedBox(width: 12),
        Expanded(child: _buildArrivalInfo(context, leg)),
      ],
    );
  }

  Widget _buildDepartureInfo(BuildContext context, Leg leg) {
    return Column(
      crossAxisAlignment: CrossAxisAlignment.start,
      children: [
        Row(
          children: [
            Container(
              width: 8,
              height: 8,
              decoration: BoxDecoration(
                color: Theme.of(context).colorScheme.primary,
                shape: BoxShape.circle,
              ),
            ),
            const SizedBox(width: 8),
            Text(
              'Departure',
              style: Theme.of(context).textTheme.labelSmall?.copyWith(
                color: Theme.of(context).colorScheme.onSurface.withOpacity(0.6),
                fontWeight: FontWeight.w500,
              ),
            ),
          ],
        ),
        const SizedBox(height: 8),
        Padding(
          padding: const EdgeInsets.only(left: 16),
          child: Column(
            crossAxisAlignment: CrossAxisAlignment.start,
            children: [
              Text(
                leg.origin.name,
                style: Theme.of(context).textTheme.titleMedium?.copyWith(
                  fontWeight: FontWeight.w600,
                  fontSize: 13,
                  color: Theme.of(context).colorScheme.onSurface,
                ),
                overflow: TextOverflow.ellipsis,
                maxLines: 2,
              ),
              const SizedBox(height: 4),
              Text(
                _formatTime(leg.departureDateTime),
                style: Theme.of(context).textTheme.headlineSmall?.copyWith(
                  fontWeight: FontWeight.w700,
                  color: Theme.of(context).colorScheme.primary,
                ),
              ),
              if (leg.departurePlatformEffective.isNotEmpty)
                Padding(
                  padding: const EdgeInsets.only(top: 4),
                  child: Text(
                    'Platform ${leg.departurePlatformEffective}',
                    style: Theme.of(context).textTheme.bodySmall?.copyWith(
                      color: Theme.of(
                        context,
                      ).colorScheme.onSurface.withOpacity(0.6),
                    ),
                  ),
                ),
            ],
          ),
        ),
      ],
    );
  }

  Widget _buildArrivalInfo(BuildContext context, Leg leg) {
    return Column(
      crossAxisAlignment: CrossAxisAlignment.end,
      children: [
        Row(
          mainAxisAlignment: MainAxisAlignment.end,
          children: [
            Text(
              'Arrival',
              style: Theme.of(context).textTheme.labelSmall?.copyWith(
                color: Theme.of(context).colorScheme.onSurface.withOpacity(0.6),
                fontWeight: FontWeight.w500,
              ),
            ),
            const SizedBox(width: 8),
            Container(
              width: 8,
              height: 8,
              decoration: BoxDecoration(
                color: Theme.of(context).colorScheme.primary,
                shape: BoxShape.circle,
              ),
            ),
          ],
        ),
        const SizedBox(height: 8),
        Padding(
          padding: const EdgeInsets.only(right: 16),
          child: Column(
            crossAxisAlignment: CrossAxisAlignment.end,
            children: [
              Text(
                leg.destination.name,
                style: Theme.of(context).textTheme.titleMedium?.copyWith(
                  fontWeight: FontWeight.w600,
                  fontSize: 13,
                  color: Theme.of(context).colorScheme.onSurface,
                ),
                overflow: TextOverflow.ellipsis,
                maxLines: 2,
                textAlign: TextAlign.end,
              ),
              const SizedBox(height: 4),
              Text(
                _formatTime(leg.arrivalDateTime),
                style: Theme.of(context).textTheme.headlineSmall?.copyWith(
                  fontWeight: FontWeight.w700,
                  color: Theme.of(context).colorScheme.primary,
                ),
              ),
              if (leg.arrivalPlatformEffective.isNotEmpty)
                Padding(
                  padding: const EdgeInsets.only(top: 4),
                  child: Text(
                    'Platform ${leg.arrivalPlatformEffective}',
                    style: Theme.of(context).textTheme.bodySmall?.copyWith(
                      color: Theme.of(
                        context,
                      ).colorScheme.onSurface.withOpacity(0.6),
>>>>>>> 156d180d
                    ),
                  ],
                ),
              );
            },
          ),
        ],
      ),
<<<<<<< HEAD
      bottomNavigationBar: NavigationBar(
        destinations: const [
          NavigationDestination(icon: Icon(Icons.home), label: 'Home'),
          NavigationDestination(icon: Icon(Icons.bookmark), label: 'Saved'),
        ],
=======
      child: Text(
        leg.isWalking == true
            ? (leg.distance != null && leg.distance! > 0
                  ? '${leg.distance}m'
                  : 'Same platform')
            : _formatLegDuration(leg.departureDateTime, leg.arrivalDateTime),
        style: Theme.of(context).textTheme.labelMedium?.copyWith(
          color: Theme.of(context).colorScheme.onTertiaryContainer,
          fontWeight: FontWeight.w600,
        ),
>>>>>>> 156d180d
      ),
    );
  }

  // ... _buildMapView & _buildJourneyView unchanged ...

  Widget _buildJourneyView(BuildContext context, ScrollController sc) {
    return ListView(
      controller: sc,
      padding: const EdgeInsets.all(16),
      children: const [
        Text('Journey View Content'),
        SizedBox(height: 400), // Mock content for scrolling
        Text('More content...'),Text('Journey View Content'),
        SizedBox(height: 400), // Mock content for scrolling
        Text('More content...'),Text('Journey View Content'),
        SizedBox(height: 400), // Mock content for scrolling
        Text('More content...'),Text('Journey View Content'),
        SizedBox(height: 400), // Mock content for scrolling
        Text('More content...'),Text('Journey View Content'),
        SizedBox(height: 400), // Mock content for scrolling
        Text('More content...'),
      ],
    );
  }

<<<<<<< HEAD
  Widget _buildLeg(BuildContext context)
  {
    return Column();
  }

  Widget _buildMapView(BuildContext context) {
    return FlutterMap(
      options: const MapOptions(
        initialCenter: LatLng(52.513416, 13.412364),
        initialZoom: 9.2,
      ),
      children: [
        TileLayer(
          urlTemplate: 'https://basemaps.cartocdn.com/rastertiles/voyager/{z}/{x}/{y}.png',
          userAgentPackageName: 'com.example.app',
        ),
      ],
    );
  }
=======
  Widget _buildEmptyState(BuildContext context) {
    return Center(
      child: Column(
        mainAxisAlignment: MainAxisAlignment.center,
        children: [
          Icon(
            Icons.route,
            size: 64,
            color: Theme.of(context).colorScheme.onSurface.withOpacity(0.3),
          ),
          const SizedBox(height: 16),
          Text(
            'No journeys found',
            style: Theme.of(context).textTheme.headlineSmall?.copyWith(
              color: Theme.of(context).colorScheme.onSurface.withOpacity(0.6),
            ),
          ),
          const SizedBox(height: 8),
          Text(
            'Try adjusting your search criteria',
            style: Theme.of(context).textTheme.bodyMedium?.copyWith(
              color: Theme.of(context).colorScheme.onSurface.withOpacity(0.4),
            ),
          ),
        ],
      ),
    );
  }

  Widget _buildMapView(BuildContext context) {
    return Stack(
      children: [
        FlutterMap(
          mapController: _mapController,
          options: MapOptions(
            initialCenter: _currentUserLocation ?? _currentCenter,
            initialZoom: _currentZoom,
            minZoom: 3.0,
            maxZoom: 18.0,
            interactionOptions: const InteractionOptions(
              flags:
              InteractiveFlag.drag |
              InteractiveFlag.flingAnimation |
              InteractiveFlag.pinchZoom |
              InteractiveFlag.doubleTapZoom |
              InteractiveFlag.rotate,
              rotationThreshold: 20.0,
              pinchZoomThreshold: 0.5,
              pinchMoveThreshold: 40.0,
            ),
            onPositionChanged: (MapCamera camera, bool hasGesture) {
              if (hasGesture && _alignPositionOnUpdate != AlignOnUpdate.never) {
                setState(
                      () => _alignPositionOnUpdate = AlignOnUpdate.never,
                );
              }
            },
          ),
          children: [
            TileLayer(
              urlTemplate:
              'https://basemaps.cartocdn.com/rastertiles/voyager/{z}/{x}/{y}.png',
              userAgentPackageName: 'com.example.app',
            ),
            // Add the polyline layer with route path
            _buildPolylineLayer(),
            CurrentLocationLayer(
              alignPositionStream: _alignPositionStreamController.stream,
              alignPositionOnUpdate: _alignPositionOnUpdate,
              style: LocationMarkerStyle(
                marker: DefaultLocationMarker(color: Colors.lightBlue[800]!),
                markerSize: const Size(20, 20),
                markerDirection: MarkerDirection.heading,
                accuracyCircleColor: Colors.blue[200]!.withAlpha(0x20),
                headingSectorColor: Colors.blue[400]!.withAlpha(0x90),
                headingSectorRadius: 60,
              ),
            ),
          ],
        ),
        _buildLocationButton(context),
      ],
    );
  }

  Widget _buildPolylineLayer() {
    // Get the colored polylines by leg
    final List<Polyline> polylines = _extractPolylinesByLeg();

    if (polylines.isEmpty) {
      print("DEBUG: No polylines created for journey legs");
      return const SizedBox.shrink();
    }

    print("DEBUG: Created ${polylines.length} polylines for journey legs");

    // Return the PolylineLayer with all our colored polylines
    return PolylineLayer(polylines: polylines);
  }

  List<LatLng> _extractRoutePointsFromLegs() {
    List<LatLng> allPoints = [];

    try {
      // Iterate through each leg to extract polyline data
      for (final leg in widget.journey.legs) {
        if (leg.polyline == null) continue;

        final dynamic polylineData = leg.polyline;

        // Parse the GeoJSON data
        final Map<String, dynamic> geoJson =
            polylineData is Map<String, dynamic>
            ? polylineData
            : jsonDecode(polylineData);

        if (geoJson['type'] == 'FeatureCollection' &&
            geoJson['features'] is List) {
          final List features = geoJson['features'];

          for (final feature in features) {
            if (feature['geometry'] != null &&
                feature['geometry']['type'] == 'Point' &&
                feature['geometry']['coordinates'] is List) {
              final List coords = feature['geometry']['coordinates'];

              // GeoJSON uses [longitude, latitude] format
              if (coords.length >= 2) {
                final double lng = coords[0] is double
                    ? coords[0]
                    : double.parse(coords[0].toString());
                final double lat = coords[1] is double
                    ? coords[1]
                    : double.parse(coords[1].toString());
                allPoints.add(LatLng(lat, lng));
              }
            }
          }
        }
      }
    } catch (e) {
      print('Error parsing leg polyline data: $e');
    }

    return allPoints;
  }

  Widget _buildLocationButton(BuildContext context) {
    return Positioned(
      right: 20.0,
      bottom: 116.0,
      child: Material(
        elevation: 4.0,
        shape: const CircleBorder(),
        clipBehavior: Clip.hardEdge,
        color: Theme.of(context).colorScheme.surface,
        child: InkWell(
          onTap: () {
            _centerOnUserLocation();
          },
          child: Container(
            width: 56.0,
            height: 56.0,
            decoration: const BoxDecoration(
              shape: BoxShape.circle,
            ),
            child: Icon(
              Icons.my_location,
              color: Theme.of(context).colorScheme.tertiary.withOpacity(0.5),
            ),
          ),
        ),
      ),
    );
  }

  Widget _buildBottomNavigation() {
    return NavigationBar(
      destinations: const [
        NavigationDestination(icon: Icon(Icons.home), label: 'Home'),
        NavigationDestination(icon: Icon(Icons.bookmark), label: 'Saved'),
      ],
    );
  }

  void _centerOnUserLocation() {
    print("Location button pressed");
    if (_currentUserLocation != null) {
      print("Centering on location: $_currentUserLocation");

      setState(() {
        _currentCenter = _currentUserLocation!;
        _currentZoom = 18.0;
        _alignPositionOnUpdate = AlignOnUpdate.always;
      });

      // Use the stream controller to trigger alignment
      _alignPositionStreamController.add(18.0);

      // Also use animatedMapMove for smooth transition
      animatedMapMove(_currentUserLocation!, 18.0);
    } else {
      print("Cannot center: current user location is null");
    }
  }

  // Helper methods
  String _formatTime(DateTime dateTime) {
    return '${dateTime.hour.toString().padLeft(2, '0')}:${dateTime.minute.toString().padLeft(2, '0')}';
  }

  String _formatLegDuration(DateTime? start, DateTime? end) {
    if (start == null || end == null) return '0min';

    final duration = end.difference(start);
    final minutes = (duration.inSeconds / 60).ceil();

    return minutes <= 0 ? '1min' : '${minutes}min';
  }

  // Add this as a class field
  final Map<String, Color> _transitLineColorCache = {};

  List<Polyline> _extractPolylinesByLeg() {
    List<Polyline> polylines = [];
    final Map<String, Color> modeColors = {
      'train': const Color(0xFF9C27B0), // Purple for trains
      'subway': const Color(0xFF0075BF), // Blue for subway/metro
      'tram': const Color(0xFFE4000F), // Red for trams
      'bus': const Color(0xFF9A258F), // Magenta for buses
      'ferry': const Color(0xFF0098D8), // Light blue for ferries
      'walking': Colors.grey, // Grey for walking
      'default': Colors.blue, // Default blue
    };

    try {
      for (int i = 0; i < widget.journey.legs.length; i++) {
        final leg = widget.journey.legs[i];
        if (leg.polyline == null) continue;

        final List<LatLng> legPoints = _extractPointsFromLegPolyline(
          leg.polyline,
        );
        if (legPoints.isEmpty) continue;

        // Determine color based on transit info
        Color lineColor;

        if (leg.isWalking == true) {
          lineColor = modeColors['walking']!;
        } else {
          // Create a cache key using available properties
          final String cacheKey =
              '${leg.lineName ?? ''}-${leg.productName ?? ''}';
          String productType = leg.productName?.toLowerCase() ?? 'default';

          // Use cached color if available, otherwise use product-specific color
          lineColor =
              _transitLineColorCache[cacheKey] ??
              modeColors[productType] ??
              modeColors['default']!;

          // If not in cache yet, schedule async lookup but don't wait for it
          if (!_transitLineColorCache.containsKey(cacheKey) &&
              leg.lineName != null &&
              leg.lineName!.isNotEmpty &&
              legPoints.isNotEmpty) {

                leg.lineColorNotifier.addListener((){
                  if (mounted) {
                    setState(() {
                      _transitLineColorCache[cacheKey] = leg.lineColorNotifier.value as Color;
                    });
                  }
                });

            // LatLng centerPoint = legPoints[legPoints.length ~/ 2];
            // final overpass = Overpassapi();

            // Start the async call but don't block polyline creation
            // overpass
            //     .getTransitLineColor(
            //       lat: centerPoint.latitude,
            //       lon: centerPoint.longitude,
            //       lineName: leg.lineName!,
            //       mode: leg.productName,
            //     )
            //     .then((color) {
            //       if (mounted && color != null) {
            //         setState(() {
            //           _transitLineColorCache[cacheKey] = color as Color;
            //           // The setState will trigger rebuild with the new colors
            //         });
            //       }
            //     });
          }
        }

        final double strokeWidth = leg.isWalking == true ? 3.0 : 4.0;

        polylines.add(
          Polyline(
            points: legPoints,
            color: lineColor,
            strokeWidth: strokeWidth,
            pattern: leg.isWalking == true
                ? StrokePattern.dotted()
                : StrokePattern.solid(),
          ),
        );
      }
    } catch (e) {
      print('Error creating polylines: $e');
    }

    return polylines;
  }

  List<LatLng> _extractPointsFromLegPolyline(dynamic polylineData) {
    List<LatLng> points = [];

    try {
      final Map<String, dynamic> geoJson = polylineData is Map<String, dynamic>
          ? polylineData
          : jsonDecode(polylineData);

      if (geoJson['type'] == 'FeatureCollection' &&
          geoJson['features'] is List) {
        final List features = geoJson['features'];

        for (final feature in features) {
          if (feature['geometry'] != null &&
              feature['geometry']['type'] == 'Point' &&
              feature['geometry']['coordinates'] is List) {
            final List coords = feature['geometry']['coordinates'];

            if (coords.length >= 2) {
              final double lng = coords[0] is double
                  ? coords[0]
                  : double.parse(coords[0].toString());
              final double lat = coords[1] is double
                  ? coords[1]
                  : double.parse(coords[1].toString());
              points.add(LatLng(lat, lng));
            }
          }
        }
      }
    } catch (e) {
      print('Error parsing leg polyline points: $e');
    }

    return points;
  }
}

class LegWidget extends StatefulWidget{
  final Leg leg;
  Color colorArg;
  
  LegWidget({Key? key, required this.leg, required this.colorArg}) : super(key: key);
  @override
  State<LegWidget> createState() => _LegWidgetState();
}


class _LegWidgetState extends State<LegWidget> {
  bool _isExpanded = false;
  Remark? comfortCheckinRemark; 
  Remark? bicycleRemark;
  late VoidCallback _colorListener;
  Color lineColor = Colors.grey;
  Color onLineColor = Colors.black;
  

  @override
  void initState() 
  {
    super.initState();
    lineColor = widget.colorArg;
    try{
    comfortCheckinRemark = widget.leg.remarks!.firstWhere((remark) => remark.summary == 'Komfort-Checkin available');
    } catch (e) {
      comfortCheckinRemark = null;
    }
    try{
    bicycleRemark = widget.leg.remarks!.firstWhere((remark) => remark.summary == 'bicycles conveyed');
    } catch (e) {
      bicycleRemark = null;
    }
    final brightness = ThemeData.estimateBrightnessForColor(lineColor);
    onLineColor = brightness == Brightness.light 
      ? Colors.black 
      : Colors.white;

    _colorListener = () {
      if (mounted) {
        setState(() {
          lineColor = widget.leg.lineColorNotifier.value ?? Colors.grey;
          final brightness = ThemeData.estimateBrightnessForColor(lineColor);
          onLineColor = brightness == Brightness.light
              ? Colors.black
              : Colors.white;
        });
      }
    };
    widget.leg.lineColorNotifier.addListener(_colorListener);
    
  }

   @override
  void dispose() {
    widget.leg.lineColorNotifier.removeListener(_colorListener);
    super.dispose();
  }
  

  @override
  Widget build(BuildContext context) 
  {
    
    //if (widget.leg.distance == null || widget.leg.distance == 0) {
      //return const SizedBox.shrink();
    //}

    return LayoutBuilder(
      builder: (BuildContext context, BoxConstraints constraints)
      {
        return Padding(
          padding: const EdgeInsets.only(bottom: 8.0),
          child: Stack(
            children: <Widget> [
              AnimatedContainer(
                duration: const Duration(milliseconds: 300),
                curve: Curves.easeInOut,
                margin: const EdgeInsets.symmetric(vertical: 16),
                decoration: BoxDecoration(
                  color: lineColor.withAlpha(100),
                  borderRadius: BorderRadius.circular(24),
                ),
                child: Padding(
                  padding: const EdgeInsets.all(16),
                  child: Row(
                    children: [
                    SizedBox(width: (constraints.maxWidth / 100)* 12,),
                    Expanded(
                      child: Column(
                        mainAxisAlignment: MainAxisAlignment.spaceBetween,
                        spacing: 8,
                        crossAxisAlignment: CrossAxisAlignment.start,
                        children: [
                        //Line Chip
                        if(widget.leg.lineName != null && widget.leg.lineName!.isNotEmpty)
                        Row(
                          spacing: 8,
                          children: [
                            Container(
                              decoration: BoxDecoration(
                                color: lineColor,
                                borderRadius: BorderRadius.circular(12),
                              ),
                              child: Padding(padding: EdgeInsetsGeometry.symmetric(vertical: 4, horizontal: 8), 
                              child: Text(widget.leg.lineName!, style: TextStyle(color: onLineColor)))
                              ,),
                              Expanded(child: Text(widget.leg.direction ?? '', style: Theme.of(context).textTheme.bodyMedium)),
                          ],
                        ),
                        //Features
                        Wrap(
                          spacing: 8,
                          runSpacing: 4,
                          crossAxisAlignment: WrapCrossAlignment.start,
                          alignment: WrapAlignment.start,
                          children: [
                            if(comfortCheckinRemark != null)
                            remark(context, comfortCheckinRemark!),
                            if(bicycleRemark != null) 
                            remark(context, bicycleRemark!),
                          
                        ],),
                        
                        //Further Information
                        FilledButton.tonalIcon(
                          onPressed: () => {}, 
                          label: Text('Further Information'),
                          icon: Icon(Icons.chevron_right),
                          iconAlignment: IconAlignment.end,
                          style: ButtonStyle(
                            backgroundColor: WidgetStateProperty.all(lineColor),
                            foregroundColor: WidgetStateProperty.all(onLineColor),
                          )
                        ),
                        //Stops Button

                        FilledButton.tonalIcon(
                          onPressed: () => {}, 
                          label: Text('Stops'),
                          icon: Icon(Icons.arrow_drop_down),
                          iconAlignment: IconAlignment.end,
                          style: ButtonStyle(
                            backgroundColor: WidgetStateProperty.all(lineColor),
                            foregroundColor: WidgetStateProperty.all(onLineColor),
                          )
                        )

                        //Stops based on is Expanded
                        
                      ],),
                    ),
                    //Spacer(),
                    IconButton.filled(
                      onPressed: () => {},
                      icon: Icon(Icons.map),
                      color: Theme.of(context).colorScheme.tertiary,
                      style: IconButton.styleFrom(backgroundColor: Theme.of(context).colorScheme.tertiaryContainer),
                    ),
                  ],),
                ) 
              ),
              Positioned.fill(
                right: constraints.maxWidth / 100 * 88,
                left: constraints.maxWidth / 100 * 6,
                child: Container(
                  height: constraints.maxHeight,
                  decoration: BoxDecoration(
                    color: lineColor,
                    borderRadius: BorderRadius.all(Radius.circular(24)),
                ),),)
            ],
          ),
        );
      }
    );
  }


  Widget remark(BuildContext context, Remark remark)
  {
    Icon icon = Icon(Icons.power_off);
    switch (remark.summary) 
    {
      case 'Komfort-Checkin available':
      icon = Icon(Icons.check_circle_outline, size: 12);
      break;
      case 'bicycles conveyed':
      icon = Icon(Icons.pedal_bike_outlined, size: 12);
      break;
    }

    if (remark.summary == null || remark.summary!.isEmpty) {
      return const SizedBox.shrink();
    }

    return IntrinsicWidth(
      child: Material(
        color: Colors.transparent,
        borderRadius: BorderRadius.all(Radius.circular(12)),
        child: InkWell(
      borderRadius: BorderRadius.all(Radius.circular(12)),
      onTap: () {
        // Your onTap action here
        print('Tapped on remark: ${remark.summary}');
      },
      child: Container(
        decoration: BoxDecoration(
          borderRadius: BorderRadius.all(Radius.circular(16)),
          border: Border.all(color: Theme.of(context).colorScheme.outline, width: 1),
        ),
        child: Padding(
          padding: EdgeInsets.symmetric(vertical: 4, horizontal: 8),
          child: Row(children: [
            icon,
            SizedBox(width: 4),
            Text(remark.summary!, style: Theme.of(context).textTheme.labelSmall,),
          ],)
        ),
      ),
        ),
      ),
    );
  }

>>>>>>> 156d180d
}<|MERGE_RESOLUTION|>--- conflicted
+++ resolved
@@ -1,15 +1,11 @@
-<<<<<<< HEAD
-=======
 import 'dart:async';
 import 'dart:math' as math;
 import 'package:dotted_border/dotted_border.dart';
->>>>>>> 156d180d
 import 'package:flutter/material.dart';
 import 'package:flutter_map/flutter_map.dart';
+import 'package:flutter_map_location_marker/flutter_map_location_marker.dart';
+import 'package:geolocator/geolocator.dart';
 import 'package:latlong2/latlong.dart';
-<<<<<<< HEAD
-import 'package:navigator/pages/page_models/journey_page.dart';
-=======
 import 'package:navigator/models/journey.dart';
 import 'package:navigator/models/leg.dart';
 import 'package:navigator/models/location.dart';
@@ -20,42 +16,32 @@
 
 import 'package:navigator/services/overpassApi.dart';
 import 'package:navigator/services/overpassApi.dart' as overpassApi;
->>>>>>> 156d180d
 
 class JourneyPageAndroid extends StatefulWidget {
   final JourneyPage page;
-
-<<<<<<< HEAD
-  const JourneyPageAndroid(this.page, {Key? key}) : super(key: key);
-=======
+  final Journey journey;
+
   const JourneyPageAndroid(this.page, {Key? key, required this.journey})
     : super(key: key);
->>>>>>> 156d180d
 
   @override
   State<JourneyPageAndroid> createState() => _JourneyPageAndroidState();
 }
 
-<<<<<<< HEAD
-class _JourneyPageAndroidState extends State<JourneyPageAndroid> {
-  // 1) Create a controller for your DraggableScrollableSheet
-=======
 class _JourneyPageAndroidState extends State<JourneyPageAndroid>
     with SingleTickerProviderStateMixin {
   late AlignOnUpdate _alignPositionOnUpdate;
   late final StreamController<double?> _alignPositionStreamController;
 
   // Sheet controller for the draggable bottom sheet
->>>>>>> 156d180d
   final DraggableScrollableController _sheetController =
       DraggableScrollableController();
 
+  // Sheet size constants
   static const double _minChildSize = 0.1;
   static const double _maxChildSize = 1.0;
   static const double _initialChildSize = 0.6;
 
-<<<<<<< HEAD
-=======
   // Map-related variables
   LatLng? _currentUserLocation;
   LatLng _currentCenter = const LatLng(52.513416, 13.412364); // Berlin default
@@ -181,59 +167,10 @@
     });
   }
 
->>>>>>> 156d180d
   @override
   Widget build(BuildContext context) {
     return Scaffold(
       body: Stack(
-<<<<<<< HEAD
-        children: [
-          _buildMapView(context),
-          DraggableScrollableSheet(
-            // 2) Hook up the controller here
-            controller: _sheetController,
-            initialChildSize: _initialChildSize,
-            minChildSize: _minChildSize,
-            maxChildSize: _maxChildSize,
-            snap: true,
-            snapSizes: [0.1, 0.4, 0.6, 1],
-            builder: (context, scrollController) {
-              return Material(
-                elevation: 6,
-                color: Theme.of(context).colorScheme.surface,
-                shape: const RoundedRectangleBorder(
-                  borderRadius:
-                      BorderRadius.vertical(top: Radius.circular(24)),
-                ),
-                child: Column(
-                  children: [
-                    const SizedBox(height: 12),
-                    // 3) Wrap handle in GestureDetector to push drags into the controller
-                    GestureDetector(
-                      behavior: HitTestBehavior.translucent,
-                      onVerticalDragUpdate: (details) {
-                        // details.primaryDelta is how many logical pixels the pointer moved since last update.
-                        // We convert that to a fraction of screen-height to drive controller.size.
-                        final fractionDelta =
-                            details.primaryDelta! / MediaQuery.of(context).size.height;
-                        final newSize = (_sheetController.size - fractionDelta)
-                            .clamp(_minChildSize, _maxChildSize);
-                        // jumpTo immediately moves sheet to the new size fraction
-                        _sheetController.jumpTo(newSize);
-                      },
-                      child: Container(
-                        width: 40,
-                        height: 4,
-                        decoration: BoxDecoration(
-                          color: Theme.of(context).colorScheme.tertiary,
-                          borderRadius: BorderRadius.circular(2),
-                        ),
-                      ),
-                    ),
-                    const SizedBox(height: 12),
-                    Expanded(
-                      child: _buildJourneyView(context, scrollController),
-=======
         children: [_buildMapView(context), _buildDraggableSheet(context)],
       ),
       bottomNavigationBar: _buildBottomNavigation(),
@@ -1474,22 +1411,23 @@
                       color: Theme.of(
                         context,
                       ).colorScheme.onSurface.withOpacity(0.6),
->>>>>>> 156d180d
                     ),
-                  ],
-                ),
-              );
-            },
+                  ),
+                ),
+            ],
           ),
-        ],
+        ),
+      ],
+    );
+  }
+
+  Widget _buildDurationChip(BuildContext context, Leg leg) {
+    return Container(
+      padding: const EdgeInsets.symmetric(horizontal: 12, vertical: 8),
+      decoration: BoxDecoration(
+        color: Theme.of(context).colorScheme.tertiaryContainer,
+        borderRadius: BorderRadius.circular(12),
       ),
-<<<<<<< HEAD
-      bottomNavigationBar: NavigationBar(
-        destinations: const [
-          NavigationDestination(icon: Icon(Icons.home), label: 'Home'),
-          NavigationDestination(icon: Icon(Icons.bookmark), label: 'Saved'),
-        ],
-=======
       child: Text(
         leg.isWalking == true
             ? (leg.distance != null && leg.distance! > 0
@@ -1500,54 +1438,22 @@
           color: Theme.of(context).colorScheme.onTertiaryContainer,
           fontWeight: FontWeight.w600,
         ),
->>>>>>> 156d180d
       ),
     );
   }
 
-  // ... _buildMapView & _buildJourneyView unchanged ...
-
-  Widget _buildJourneyView(BuildContext context, ScrollController sc) {
-    return ListView(
-      controller: sc,
-      padding: const EdgeInsets.all(16),
-      children: const [
-        Text('Journey View Content'),
-        SizedBox(height: 400), // Mock content for scrolling
-        Text('More content...'),Text('Journey View Content'),
-        SizedBox(height: 400), // Mock content for scrolling
-        Text('More content...'),Text('Journey View Content'),
-        SizedBox(height: 400), // Mock content for scrolling
-        Text('More content...'),Text('Journey View Content'),
-        SizedBox(height: 400), // Mock content for scrolling
-        Text('More content...'),Text('Journey View Content'),
-        SizedBox(height: 400), // Mock content for scrolling
-        Text('More content...'),
-      ],
-    );
-  }
-
-<<<<<<< HEAD
-  Widget _buildLeg(BuildContext context)
-  {
-    return Column();
-  }
-
-  Widget _buildMapView(BuildContext context) {
-    return FlutterMap(
-      options: const MapOptions(
-        initialCenter: LatLng(52.513416, 13.412364),
-        initialZoom: 9.2,
+  Widget _buildConnectionLine(BuildContext context) {
+    return Container(
+      height: 24,
+      width: 2,
+      margin: const EdgeInsets.symmetric(vertical: 8),
+      decoration: BoxDecoration(
+        color: Theme.of(context).colorScheme.outline.withOpacity(0.3),
+        borderRadius: BorderRadius.circular(1),
       ),
-      children: [
-        TileLayer(
-          urlTemplate: 'https://basemaps.cartocdn.com/rastertiles/voyager/{z}/{x}/{y}.png',
-          userAgentPackageName: 'com.example.app',
-        ),
-      ],
-    );
-  }
-=======
+    );
+  }
+
   Widget _buildEmptyState(BuildContext context) {
     return Center(
       child: Column(
@@ -2130,5 +2036,4 @@
     );
   }
 
->>>>>>> 156d180d
 }