--- conflicted
+++ resolved
@@ -1,4 +1,6 @@
 import 'dart:convert';
+import 'dart:ui';
+import 'package:flutter/material.dart';
 import 'package:http/http.dart' as http;
 import 'package:latlong2/latlong.dart';
 import 'package:navigator/models/station.dart';
@@ -136,8 +138,6 @@
     
     return subwayLines;
   }
-<<<<<<< HEAD
-=======
 
   // Add this method to your existing Overpassapi class
   Future<Color> getTransitLineColor({
@@ -499,5 +499,4 @@
 }
 
   //Color getLineColor(String lineColor, Station station)
->>>>>>> 156d180d
 }